module github.com/snapp-incubator/argocd-complementary-operator

<<<<<<< HEAD
go 1.24.3
=======
go 1.24.0

toolchain go1.24.2
>>>>>>> c56e4698

require (
	github.com/argoproj/argo-cd/v2 v2.14.11
	github.com/go-logr/logr v1.4.2
	github.com/hashicorp/go-multierror v1.1.1
	github.com/onsi/ginkgo/v2 v2.23.4
	github.com/onsi/gomega v1.37.0
	github.com/openshift/api v0.0.0-20241024191314-684b2b1679ba
	golang.org/x/crypto v0.37.0
	k8s.io/api v0.31.8
	k8s.io/apimachinery v0.33.0
	k8s.io/client-go v0.31.8
	sigs.k8s.io/controller-runtime v0.19.7
)

require (
	cloud.google.com/go/compute/metadata v0.6.0 // indirect
	dario.cat/mergo v1.0.1 // indirect
	github.com/Azure/go-ansiterm v0.0.0-20210617225240-d185dfc1b5a1 // indirect
	github.com/MakeNowJust/heredoc v1.0.0 // indirect
	github.com/Masterminds/semver/v3 v3.3.1 // indirect
	github.com/Microsoft/go-winio v0.6.1 // indirect
	github.com/ProtonMail/go-crypto v1.1.5 // indirect
	github.com/argoproj/gitops-engine v0.7.1-0.20250328191959-6d3cf122b03f // indirect
	github.com/argoproj/pkg v0.13.7-0.20230626144333-d56162821bd1 // indirect
	github.com/beorn7/perks v1.0.1 // indirect
	github.com/blang/semver/v4 v4.0.0 // indirect
	github.com/bmatcuk/doublestar/v4 v4.7.1 // indirect
	github.com/bombsimon/logrusr/v2 v2.0.1 // indirect
	github.com/bradleyfalzon/ghinstallation/v2 v2.12.0 // indirect
	github.com/casbin/casbin/v2 v2.102.0 // indirect
	github.com/casbin/govaluate v1.2.0 // indirect
	github.com/cespare/xxhash/v2 v2.3.0 // indirect
	github.com/chai2010/gettext-go v1.0.2 // indirect
	github.com/cloudflare/circl v1.3.7 // indirect
	github.com/cyphar/filepath-securejoin v0.3.6 // indirect
	github.com/davecgh/go-spew v1.1.2-0.20180830191138-d8f796af33cc // indirect
	github.com/dgryski/go-rendezvous v0.0.0-20200823014737-9f7001d12a5f // indirect
	github.com/distribution/reference v0.5.0 // indirect
	github.com/dlclark/regexp2 v1.11.4 // indirect
	github.com/emicklei/go-restful/v3 v3.12.2 // indirect
	github.com/emirpasic/gods v1.18.1 // indirect
	github.com/evanphx/json-patch v5.9.0+incompatible // indirect
	github.com/evanphx/json-patch/v5 v5.9.11 // indirect
	github.com/exponent-io/jsonpath v0.0.0-20151013193312-d6023ce2651d // indirect
	github.com/fatih/camelcase v1.0.0 // indirect
	github.com/fsnotify/fsnotify v1.9.0 // indirect
	github.com/fxamacker/cbor/v2 v2.8.0 // indirect
	github.com/go-errors/errors v1.4.2 // indirect
	github.com/go-git/gcfg v1.5.1-0.20230307220236-3a3c6141e376 // indirect
	github.com/go-git/go-billy/v5 v5.6.2 // indirect
	github.com/go-git/go-git/v5 v5.13.2 // indirect
	github.com/go-logr/zapr v1.3.0 // indirect
	github.com/go-openapi/jsonpointer v0.21.1 // indirect
	github.com/go-openapi/jsonreference v0.21.0 // indirect
	github.com/go-openapi/swag v0.23.1 // indirect
	github.com/go-redis/cache/v9 v9.0.0 // indirect
	github.com/go-task/slim-sprig/v3 v3.0.0 // indirect
	github.com/gobwas/glob v0.2.3 // indirect
	github.com/gogo/protobuf v1.3.2 // indirect
	github.com/golang-jwt/jwt/v4 v4.5.2 // indirect
	github.com/golang/groupcache v0.0.0-20210331224755-41bb18bfe9da // indirect
	github.com/golang/protobuf v1.5.4 // indirect
	github.com/google/btree v1.1.3 // indirect
	github.com/google/gnostic-models v0.6.9 // indirect
	github.com/google/go-cmp v0.7.0 // indirect
	github.com/google/go-github/v66 v66.0.0 // indirect
	github.com/google/go-querystring v1.1.0 // indirect
	github.com/google/pprof v0.0.0-20250423184734-337e5dd93bb4 // indirect
	github.com/google/shlex v0.0.0-20191202100458-e7afc7fbc510 // indirect
	github.com/google/uuid v1.6.0 // indirect
	github.com/gorilla/websocket v1.5.3 // indirect
	github.com/gregjones/httpcache v0.0.0-20190611155906-901d90724c79 // indirect
	github.com/hashicorp/errwrap v1.0.0 // indirect
	github.com/imdario/mergo v0.3.16 // indirect
	github.com/inconshreveable/mousetrap v1.1.0 // indirect
	github.com/jbenet/go-context v0.0.0-20150711004518-d14ea06fba99 // indirect
	github.com/jonboulle/clockwork v0.2.2 // indirect
	github.com/josharian/intern v1.0.0 // indirect
	github.com/json-iterator/go v1.1.12 // indirect
	github.com/kballard/go-shellquote v0.0.0-20180428030007-95032a82bc51 // indirect
	github.com/kevinburke/ssh_config v1.2.0 // indirect
	github.com/klauspost/compress v1.18.0 // indirect
	github.com/liggitt/tabwriter v0.0.0-20181228230101-89fcab3d43de // indirect
	github.com/mailru/easyjson v0.9.0 // indirect
	github.com/mitchellh/go-wordwrap v1.0.1 // indirect
	github.com/moby/spdystream v0.5.0 // indirect
	github.com/moby/term v0.5.0 // indirect
	github.com/modern-go/concurrent v0.0.0-20180306012644-bacd9c7ef1dd // indirect
	github.com/modern-go/reflect2 v1.0.2 // indirect
	github.com/monochromegane/go-gitignore v0.0.0-20200626010858-205db1a8cc00 // indirect
	github.com/munnerz/goautoneg v0.0.0-20191010083416-a7dc8b61c822 // indirect
	github.com/mxk/go-flowrate v0.0.0-20140419014527-cca7078d478f // indirect
	github.com/opencontainers/go-digest v1.0.0 // indirect
	github.com/opencontainers/image-spec v1.1.0 // indirect
	github.com/patrickmn/go-cache v2.1.0+incompatible // indirect
	github.com/peterbourgon/diskv v2.0.1+incompatible // indirect
	github.com/pjbgf/sha1cd v0.3.2 // indirect
	github.com/pkg/errors v0.9.1 // indirect
	github.com/prometheus/client_golang v1.22.0 // indirect
	github.com/prometheus/client_model v0.6.2 // indirect
	github.com/prometheus/common v0.63.0 // indirect
	github.com/prometheus/procfs v0.16.1 // indirect
	github.com/redis/go-redis/v9 v9.7.1 // indirect
	github.com/robfig/cron/v3 v3.0.1 // indirect
	github.com/russross/blackfriday/v2 v2.1.0 // indirect
	github.com/sergi/go-diff v1.3.2-0.20230802210424-5b0b94c5c0d3 // indirect
	github.com/sirupsen/logrus v1.9.3 // indirect
	github.com/skeema/knownhosts v1.3.0 // indirect
	github.com/spf13/cobra v1.8.1 // indirect
	github.com/spf13/pflag v1.0.6 // indirect
	github.com/vmihailenco/go-tinylfu v0.2.2 // indirect
	github.com/vmihailenco/msgpack/v5 v5.3.4 // indirect
	github.com/vmihailenco/tagparser/v2 v2.0.0 // indirect
	github.com/x448/float16 v0.8.4 // indirect
	github.com/xanzy/ssh-agent v0.3.3 // indirect
	github.com/xlab/treeprint v1.2.0 // indirect
	go.starlark.net v0.0.0-20230525235612-a134d8f9ddca // indirect
	go.uber.org/automaxprocs v1.6.0 // indirect
	go.uber.org/multierr v1.11.0 // indirect
	go.uber.org/zap v1.26.0 // indirect
	golang.org/x/exp v0.0.0-20241108190413-2d47ceb2692f // indirect
	golang.org/x/mod v0.24.0 // indirect
	golang.org/x/net v0.39.0 // indirect
	golang.org/x/oauth2 v0.29.0 // indirect
	golang.org/x/sync v0.13.0 // indirect
	golang.org/x/sys v0.32.0 // indirect
	golang.org/x/term v0.31.0 // indirect
	golang.org/x/text v0.24.0 // indirect
	golang.org/x/time v0.11.0 // indirect
	golang.org/x/tools v0.32.0 // indirect
	gomodules.xyz/jsonpatch/v2 v2.5.0 // indirect
	google.golang.org/genproto/googleapis/rpc v0.0.0-20241209162323-e6fa225c2576 // indirect
	google.golang.org/grpc v1.68.1 // indirect
	google.golang.org/protobuf v1.36.6 // indirect
	gopkg.in/evanphx/json-patch.v4 v4.12.0 // indirect
	gopkg.in/inf.v0 v0.9.1 // indirect
	gopkg.in/warnings.v0 v0.1.2 // indirect
	gopkg.in/yaml.v2 v2.4.0 // indirect
	gopkg.in/yaml.v3 v3.0.1 // indirect
	k8s.io/apiextensions-apiserver v0.31.8 // indirect
	k8s.io/apiserver v0.31.8 // indirect
	k8s.io/cli-runtime v0.31.2 // indirect
	k8s.io/component-base v0.31.8 // indirect
	k8s.io/component-helpers v0.31.2 // indirect
	k8s.io/klog/v2 v2.130.1 // indirect
	k8s.io/kube-aggregator v0.31.2 // indirect
	k8s.io/kube-openapi v0.0.0-20250318190949-c8a335a9a2ff // indirect
	k8s.io/kubectl v0.31.2 // indirect
	k8s.io/kubernetes v1.31.0 // indirect
	k8s.io/utils v0.0.0-20250321185631-1f6e0b77f77e // indirect
	oras.land/oras-go/v2 v2.5.0 // indirect
	sigs.k8s.io/json v0.0.0-20241014173422-cfa47c3a1cc8 // indirect
	sigs.k8s.io/kustomize/api v0.17.2 // indirect
	sigs.k8s.io/kustomize/kyaml v0.17.1 // indirect
	sigs.k8s.io/randfill v1.0.0 // indirect
	sigs.k8s.io/structured-merge-diff/v4 v4.7.0 // indirect
	sigs.k8s.io/yaml v1.4.0 // indirect
)<|MERGE_RESOLUTION|>--- conflicted
+++ resolved
@@ -1,12 +1,6 @@
 module github.com/snapp-incubator/argocd-complementary-operator
 
-<<<<<<< HEAD
 go 1.24.3
-=======
-go 1.24.0
-
-toolchain go1.24.2
->>>>>>> c56e4698
 
 require (
 	github.com/argoproj/argo-cd/v2 v2.14.11
